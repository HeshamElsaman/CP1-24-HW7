--- conflicted
+++ resolved
@@ -1,16 +1,9 @@
 """
 calculus.py
-<<<<<<< HEAD
-this module contain implementation of scipy for simpson
-=======
 This module implements different integration and root finding algorithms
->>>>>>> b4dc74af
 """
 import numpy as np
-<<<<<<< HEAD
 from scipy import optimize
-=======
->>>>>>> b4dc74af
 import scipy as sp
 from scipy.integrate import simpson
 
