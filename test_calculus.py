--- conflicted
+++ resolved
@@ -485,7 +485,157 @@
     result = calculus.calculate_square(-4.0)
     assert math.isnan(result), "calculate_square(-4.0) should return NAN for invalid input."
 
-<<<<<<< HEAD
+def test_ctypes_invoke_with_floats():
+    """
+    Test invoking a Python math function with two floats through a C++ callback.
+    """
+
+    # Define a simple Python math function
+    def square(x):
+        return x * x
+
+    # Wrap the Python callback using ctypes
+    wrapped_callback = CallbackFunction(square)
+
+    # Test with two positive floats
+    result = calculus.invoke_with_floats(wrapped_callback, 2.0, 3.0)
+    assert math.isclose(result, 25.0, rel_tol=1e-5), f"Expected 25.0, got {result}"
+
+    # Test with a positive and a negative float
+    result = calculus.invoke_with_floats(wrapped_callback, -3.0, 3.0)
+    assert math.isclose(result, 0.0, rel_tol=1e-5), f"Expected 0.0, got {result}"
+
+    # Test with two negative floats
+    result = calculus.invoke_with_floats(wrapped_callback, -2.0, -3.0)
+    assert math.isclose(result, 25.0, rel_tol=1e-5), f"Expected 25.0, got {result}"
+
+def test_secant_root_positive_root():
+    """
+    Test secant_root to find the positive root of the equation x^2 - 4 = 0.
+    """
+    # Define the function to find the root for
+    def func(x):
+        return x**2 - 4
+
+    # Initial guesses near the positive root (x = 2)
+    x0, x1 = 3.0, 2.5
+    root = calc.secant_root(func, x0, x1, tol=1e-6, max_iter=50)
+
+    # Assert the result is close to the expected root
+    assert math.isclose(root, 2.0, rel_tol=1e-6), f"Expected root 2.0, got {root}"
+
+
+def test_secant_root_negative_root():
+    """
+    Test secant_root to find the negative root of the equation x^2 - 4 = 0.
+    """
+    # Define the function to find the root for
+    def func(x):
+        return x**2 - 4
+
+    # Initial guesses near the negative root (x = -2)
+    x0, x1 = -3.0, -2.5
+    root = calc.secant_root(func, x0, x1, tol=1e-6, max_iter=50)
+
+    # Assert the result is close to the expected root
+    assert math.isclose(root, -2.0, rel_tol=1e-6), f"Expected root -2.0, got {root}"
+
+
+def test_secant_root_no_convergence():
+    """
+    Test secant_root for a case where the method does not converge.
+    """
+    # Define a function that does not have a root in the given range
+    def func(x):
+        return x**2 + 4  # No real roots
+
+    # Initial guesses
+    x0, x1 = 1.0, 2.0
+    root = calc.secant_root(func, x0, x1, tol=1e-6, max_iter=10)
+
+    # Assert that the root is NaN due to non-convergence
+    assert math.isnan(root), f"Expected NaN for no convergence, got {root}"
+
+def test_secant_root_converges_to_zero():
+    """
+    Test secant_root for convergence to zero.
+    """
+    def func(x):
+        return x**3  # Flat region near x = 0
+
+    # Initial guesses
+    x0, x1 = 0.0, 1.0
+    root = calc.secant_root(func, x0, x1, tol=1e-6, max_iter=50)
+
+    # Debugging output
+    print(f"Result for secant_root_converges_to_zero: {root}")
+
+    # Assert that the root is approximately 0.0
+    assert math.isclose(root, 0.0, abs_tol=1e-6), f"Expected root at 0.0, got {root}"
+
+def test_secant_root_division_by_zero():
+    """
+    Test secant_root for a case where division by zero occurs.
+    """
+    def func(x=0):
+        print(f"{x} passed in to test_secant_root_division_by_zero()")
+        return 1.0  # Constant function, derivative is zero everywhere
+
+    # Initial guesses where function values are the same
+    x0, x1 = 0.0, 1.0
+    root = calc.secant_root(func, x0, x1, tol=1e-6, max_iter=50)
+
+    # Debugging output
+    print(f"Result for secant_root_division_by_zero: {root}")
+
+    # Assert that the root is NaN due to division by zero
+    assert math.isnan(root), f"Expected NaN due to division by zero, got {root}"
+
+def test_secant_root_cubic():
+    """
+    Test secant_root for a cubic function.
+    """
+    def func(x):
+        return x**3 - 1
+
+    x0, x1 = 0.5, 1.5
+    root = calc.secant_root(func, x0, x1, tol=1e-6, max_iter=50)
+    print(f"Cubic Test: x0={x0}, x1={x1}, root={root}")
+
+    assert not math.isnan(root), "Unexpected NaN result."
+    assert math.isclose(root, 1.0, rel_tol=1e-6), f"Expected root 1.0, got {root}"
+
+
+def test_secant_root_exponential():
+    """
+    Test secant_root for an exponential function.
+    """
+    def func(x):
+        return math.exp(x) - 1
+
+    # Initial guesses
+    x0, x1 = -1.0, 1.0
+    root = calc.secant_root(func, x0, x1, tol=1e-6, max_iter=50)
+
+    # Assert the result is close to 0
+    assert math.isclose(root, 0.0, rel_tol=1e-6), f"Expected root 0.0, got {root}"
+
+
+
+def test_secant_root_trigonometric():
+    """
+    Test secant_root for a trigonometric function.
+    """
+    def func(x):
+        return math.sin(x)
+
+    x0, x1 = 3.0, 4.0  # Root at pi
+    root = calc.secant_root(func, x0, x1, tol=1e-6, max_iter=50)
+    print(f"Trigonometric Test: x0={x0}, x1={x1}, root={root}")
+
+    assert not math.isnan(root), "Unexpected NaN result."
+    assert math.isclose(root, math.pi, rel_tol=1e-6), f"Expected root {math.pi}, got {root}"
+
 # Test for func_1_safe
 def test_func_1_safe():
     """Test the func_1_safe function."""
@@ -557,156 +707,4 @@
     except AssertionError as e:  # Specific exception for failed assertions
         pytest.fail(f"find_roots failed due to AssertionError: {str(e)}")
     except Exception as e:  # Catching any unexpected errors
-        pytest.fail(f"find_roots failed with an unexpected error: {str(e)}")
-=======
-def test_ctypes_invoke_with_floats():
-    """
-    Test invoking a Python math function with two floats through a C++ callback.
-    """
-
-    # Define a simple Python math function
-    def square(x):
-        return x * x
-
-    # Wrap the Python callback using ctypes
-    wrapped_callback = CallbackFunction(square)
-
-    # Test with two positive floats
-    result = calculus.invoke_with_floats(wrapped_callback, 2.0, 3.0)
-    assert math.isclose(result, 25.0, rel_tol=1e-5), f"Expected 25.0, got {result}"
-
-    # Test with a positive and a negative float
-    result = calculus.invoke_with_floats(wrapped_callback, -3.0, 3.0)
-    assert math.isclose(result, 0.0, rel_tol=1e-5), f"Expected 0.0, got {result}"
-
-    # Test with two negative floats
-    result = calculus.invoke_with_floats(wrapped_callback, -2.0, -3.0)
-    assert math.isclose(result, 25.0, rel_tol=1e-5), f"Expected 25.0, got {result}"
-
-def test_secant_root_positive_root():
-    """
-    Test secant_root to find the positive root of the equation x^2 - 4 = 0.
-    """
-    # Define the function to find the root for
-    def func(x):
-        return x**2 - 4
-
-    # Initial guesses near the positive root (x = 2)
-    x0, x1 = 3.0, 2.5
-    root = calc.secant_root(func, x0, x1, tol=1e-6, max_iter=50)
-
-    # Assert the result is close to the expected root
-    assert math.isclose(root, 2.0, rel_tol=1e-6), f"Expected root 2.0, got {root}"
-
-
-def test_secant_root_negative_root():
-    """
-    Test secant_root to find the negative root of the equation x^2 - 4 = 0.
-    """
-    # Define the function to find the root for
-    def func(x):
-        return x**2 - 4
-
-    # Initial guesses near the negative root (x = -2)
-    x0, x1 = -3.0, -2.5
-    root = calc.secant_root(func, x0, x1, tol=1e-6, max_iter=50)
-
-    # Assert the result is close to the expected root
-    assert math.isclose(root, -2.0, rel_tol=1e-6), f"Expected root -2.0, got {root}"
-
-
-def test_secant_root_no_convergence():
-    """
-    Test secant_root for a case where the method does not converge.
-    """
-    # Define a function that does not have a root in the given range
-    def func(x):
-        return x**2 + 4  # No real roots
-
-    # Initial guesses
-    x0, x1 = 1.0, 2.0
-    root = calc.secant_root(func, x0, x1, tol=1e-6, max_iter=10)
-
-    # Assert that the root is NaN due to non-convergence
-    assert math.isnan(root), f"Expected NaN for no convergence, got {root}"
-
-def test_secant_root_converges_to_zero():
-    """
-    Test secant_root for convergence to zero.
-    """
-    def func(x):
-        return x**3  # Flat region near x = 0
-
-    # Initial guesses
-    x0, x1 = 0.0, 1.0
-    root = calc.secant_root(func, x0, x1, tol=1e-6, max_iter=50)
-
-    # Debugging output
-    print(f"Result for secant_root_converges_to_zero: {root}")
-
-    # Assert that the root is approximately 0.0
-    assert math.isclose(root, 0.0, abs_tol=1e-6), f"Expected root at 0.0, got {root}"
-
-def test_secant_root_division_by_zero():
-    """
-    Test secant_root for a case where division by zero occurs.
-    """
-    def func(x=0):
-        print(f"{x} passed in to test_secant_root_division_by_zero()")
-        return 1.0  # Constant function, derivative is zero everywhere
-
-    # Initial guesses where function values are the same
-    x0, x1 = 0.0, 1.0
-    root = calc.secant_root(func, x0, x1, tol=1e-6, max_iter=50)
-
-    # Debugging output
-    print(f"Result for secant_root_division_by_zero: {root}")
-
-    # Assert that the root is NaN due to division by zero
-    assert math.isnan(root), f"Expected NaN due to division by zero, got {root}"
-
-def test_secant_root_cubic():
-    """
-    Test secant_root for a cubic function.
-    """
-    def func(x):
-        return x**3 - 1
-
-    x0, x1 = 0.5, 1.5
-    root = calc.secant_root(func, x0, x1, tol=1e-6, max_iter=50)
-    print(f"Cubic Test: x0={x0}, x1={x1}, root={root}")
-
-    assert not math.isnan(root), "Unexpected NaN result."
-    assert math.isclose(root, 1.0, rel_tol=1e-6), f"Expected root 1.0, got {root}"
-
-
-def test_secant_root_exponential():
-    """
-    Test secant_root for an exponential function.
-    """
-    def func(x):
-        return math.exp(x) - 1
-
-    # Initial guesses
-    x0, x1 = -1.0, 1.0
-    root = calc.secant_root(func, x0, x1, tol=1e-6, max_iter=50)
-
-    # Assert the result is close to 0
-    assert math.isclose(root, 0.0, rel_tol=1e-6), f"Expected root 0.0, got {root}"
-
-
-
-def test_secant_root_trigonometric():
-    """
-    Test secant_root for a trigonometric function.
-    """
-    def func(x):
-        return math.sin(x)
-
-    x0, x1 = 3.0, 4.0  # Root at pi
-    root = calc.secant_root(func, x0, x1, tol=1e-6, max_iter=50)
-    print(f"Trigonometric Test: x0={x0}, x1={x1}, root={root}")
-
-    assert not math.isnan(root), "Unexpected NaN result."
-    assert math.isclose(root, math.pi, rel_tol=1e-6), f"Expected root {math.pi}, got {root}"
->>>>>>> a7a499ad
+        pytest.fail(f"find_roots failed with an unexpected error: {str(e)}")